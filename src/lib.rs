--- conflicted
+++ resolved
@@ -23,12 +23,9 @@
 extern crate serde_json;
 extern crate sha2;
 extern crate sodiumoxide;
-<<<<<<< HEAD
 extern crate bn;
 extern crate digest;
 extern crate spacesuit;
-=======
->>>>>>> e2de1fb8
 
 mod setup;
 mod utils;

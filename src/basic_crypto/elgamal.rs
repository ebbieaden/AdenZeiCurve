<<<<<<< HEAD
use algebra::groups::{Group, Scalar};
=======
>>>>>>> 03ce7fe4
use crate::errors::ZeiError;
use crate::serialization::ZeiFromToBytes;
use algebra::groups::{Group, Scalar};
use curve25519_dalek::ristretto::RistrettoPoint;
use rand_core::{CryptoRng, RngCore};
use std::hash::{Hash, Hasher};

#[derive(Clone, Debug, PartialEq, Eq, Serialize, Deserialize)]
pub struct ElGamalEncKey<G>(pub G); //PK = sk*G

impl<G: Clone> ElGamalEncKey<G> {
  pub fn get_point(&self) -> G {
    self.0.clone()
  }
  pub fn get_point_ref(&self) -> &G {
    &self.0
  }
}

#[derive(Debug, PartialEq, Eq, Serialize, Deserialize)]
pub struct ElGamalDecKey<S>(pub(crate) S); //sk

pub fn elgamal_key_gen<R: CryptoRng + RngCore, G: Group>(
  prng: &mut R,
  base: &G)
  -> (ElGamalDecKey<G::S>, ElGamalEncKey<G>) {
  let secret_key = ElGamalDecKey(G::S::random_scalar(prng));
  let public_key = ElGamalEncKey(base.mul(&secret_key.0));
  (secret_key, public_key)
}

#[derive(Clone, Debug, PartialEq, Eq, Serialize, Deserialize)]
pub struct ElGamalCiphertext<G> {
  pub(crate) e1: G, //r*G
  pub(crate) e2: G, //m*G + r*PK
}

impl Hash for ElGamalEncKey<RistrettoPoint> {
  fn hash<H: Hasher>(&self, state: &mut H) {
    self.0.to_compressed_bytes().as_slice().hash(state);
  }
}

impl ZeiFromToBytes for ElGamalCiphertext<RistrettoPoint> {
  fn zei_to_bytes(&self) -> Vec<u8> {
    let mut v = vec![];
    v.extend_from_slice(self.e1.to_compressed_bytes().as_slice());
    v.extend_from_slice(self.e2.to_compressed_bytes().as_slice());
    v
  }
  fn zei_from_bytes(bytes: &[u8]) -> Result<Self, ZeiError> {
    let e1 = RistrettoPoint::from_compressed_bytes(&bytes[0..RistrettoPoint::COMPRESSED_LEN]).map_err(|_| ZeiError::DeserializationError)?;
    let e2 = RistrettoPoint::from_compressed_bytes(&bytes[RistrettoPoint::COMPRESSED_LEN..]).map_err(|_| ZeiError::DeserializationError)?;
    Ok(ElGamalCiphertext { e1, e2 })
  }
}

/// I return an ElGamal ciphertext pair as (r*G, m*g + r*PK), where G is a curve base point
pub fn elgamal_encrypt<G: Group>(base: &G,
                                               m: &G::S,
                                               r: &G::S,
                                               pub_key: &ElGamalEncKey<G>)
                                               -> ElGamalCiphertext<G> {
  let e1 = base.mul(r);
  let e2 = base.mul(m).add(&(pub_key.0).mul(r));

  ElGamalCiphertext::<G> { e1, e2 }
}

/// I verify that ctext encrypts m (ctext.e2 - ctext.e1 * sk = m* G)
pub fn elgamal_verify<G: Group>(base: &G,
                                              m: &G::S,
                                              ctext: &ElGamalCiphertext<G>,
                                              sec_key: &ElGamalDecKey<G::S>)
                                              -> Result<(), ZeiError> {
  if base.mul(m).add(&ctext.e1.mul(&sec_key.0)) == ctext.e2 {
    Ok(())
  } else {
    Err(ZeiError::ElGamalVerificationError)
  }
}

/// ElGamal decryption: Return group element
pub fn elgamal_decrypt_elem<G: Group>(ctext: &ElGamalCiphertext<G>,
                                                    sec_key: &ElGamalDecKey<G::S>)
                                                    -> G {
  ctext.e2.sub(&ctext.e1.mul(&sec_key.0))
}

/// I decrypt en ElGamal ciphertext on the exponent via brute force
/// Return ZeiError::ElGamalDecryptionError if value is not in the range [0..2^32-1]
pub fn elgamal_decrypt<G: Group>(base: &G,
                                               ctext: &ElGamalCiphertext<G>,
                                               sec_key: &ElGamalDecKey<G::S>)
                                               -> Result<u64, ZeiError> {
  elgamal_decrypt_hinted::<G>(base, ctext, sec_key, 0, (u32::max_value() as u64) + 1)
}

/// I decrypt en ElGamal ciphertext on the exponent via brute force
/// Return ZeiError::ElGamalDecryptionError if value is not in the range [0..2^32-1]
pub fn elgamal_decrypt_as_scalar<G: Group>(base: &G,
                                                         ctext: &ElGamalCiphertext<G>,
                                                         sec_key: &ElGamalDecKey<G::S>)
                                                         -> Result<G::S, ZeiError> {
  Ok(G::S::from_u64(elgamal_decrypt(base, ctext, sec_key)?))
}

/// I decrypt en ElGamal ciphertext on the exponent via brute force in the range [lower_bound..upper_bound]
/// Return ZeiError::ElGamalDecryptionError if value is not in the range.
pub fn elgamal_decrypt_hinted<G: Group>(base: &G,
                                                      ctext: &ElGamalCiphertext<G>,
                                                      sec_key: &ElGamalDecKey<G::S>,
                                                      lower_bound: u64,
                                                      upper_bound: u64)
                                                      -> Result<u64, ZeiError> {
  let encoded = elgamal_decrypt_elem(ctext, sec_key);
  brute_force::<G>(base, &encoded, lower_bound, upper_bound)
}

fn brute_force<G: Group>(base: &G,
                                       encoded: &G,
                                       lower_bound: u64,
                                       upper_bound: u64)
                                       -> Result<u64, ZeiError> {
  let mut b = base.mul(&G::S::from_u64(lower_bound));
  for i in lower_bound..upper_bound {
    if b == *encoded {
      return Ok(i);
    }
    b = b.add(base);
  }
  Err(ZeiError::ElGamalDecryptionError)
}

#[cfg(test)]
pub mod elgamal_test {
<<<<<<< HEAD
  use algebra::groups::{Group, Scalar};
=======
>>>>>>> 03ce7fe4
  use crate::basic_crypto::elgamal::{ElGamalCiphertext, ElGamalDecKey, ElGamalEncKey};
  use crate::errors::ZeiError;
  use algebra::groups::{Group, Scalar};
  use rand_chacha::ChaChaRng;
  use rand_core::SeedableRng;
  use rmp_serde::Deserializer;
  use serde::de::Deserialize;
  use serde::ser::Serialize;

  pub fn verification<G: Group>() {
    let mut prng = ChaChaRng::from_seed([0u8; 32]);
    let base = G::get_base();

    let (secret_key, public_key) = super::elgamal_key_gen::<_, G>(&mut prng, &base);

    let m = G::S::from_u32(100u32);
    let r = G::S::random_scalar(&mut prng);
    let ctext = super::elgamal_encrypt::<G>(&base, &m, &r, &public_key);
    assert_eq!(Ok(()),
               super::elgamal_verify::<G>(&base, &m, &ctext, &secret_key));

    let wrong_m = G::S::from_u32(99u32);
    let err = super::elgamal_verify(&base, &wrong_m, &ctext, &secret_key).err()
                                                                         .unwrap();
    assert_eq!(ZeiError::ElGamalVerificationError, err);
  }

  pub fn decryption<G: Group>() {
    let mut prng = ChaChaRng::from_seed([0u8; 32]);
    let base = G::get_base();

    let (secret_key, public_key) = super::elgamal_key_gen::<_, G>(&mut prng, &base);

    let mu32 = 100u32;
    let m = G::S::from_u32(mu32);
    let r = G::S::random_scalar(&mut prng);
    let ctext = super::elgamal_encrypt(&base, &m, &r, &public_key);
    assert_eq!(Ok(()),
               super::elgamal_verify(&base, &m, &ctext, &secret_key));

    assert_eq!(m,
               super::elgamal_decrypt_as_scalar(&base, &ctext, &secret_key).unwrap());
    assert_eq!(mu32,
               super::elgamal_decrypt_hinted(&base, &ctext, &secret_key, 0, 200).unwrap() as u32);

    let err = super::elgamal_decrypt_hinted(&base, &ctext, &secret_key, 0, 50).err()
                                                                              .unwrap();
    assert_eq!(ZeiError::ElGamalDecryptionError, err);

    let err = super::elgamal_decrypt_hinted(&base, &ctext, &secret_key, 200, 300).err()
                                                                                 .unwrap();
    assert_eq!(ZeiError::ElGamalDecryptionError, err);

    let m = G::S::from_u64(u64::max_value());
    let ctext = super::elgamal_encrypt(&base, &m, &r, &public_key);
    assert_eq!(Ok(()),
               super::elgamal_verify(&base, &m, &ctext, &secret_key));

    let err = super::elgamal_decrypt_hinted(&base, &ctext, &secret_key, 200, 300).err()
                                                                                 .unwrap();
    assert_eq!(ZeiError::ElGamalDecryptionError, err);
  }

  pub fn to_json<G: Group>() {
    let mut prng = ChaChaRng::from_seed([0u8; 32]);
    let base = G::get_base();

    let (secret_key, public_key) = super::elgamal_key_gen::<_, G>(&mut prng, &base);

    //keys serialization
    let json_str = serde_json::to_string(&secret_key).unwrap();
    let sk_de: ElGamalDecKey<G::S> = serde_json::from_str(&json_str).unwrap();
    assert_eq!(secret_key, sk_de);

    let json_str = serde_json::to_string(&public_key).unwrap();
    let pk_de: ElGamalEncKey<G> = serde_json::from_str(&json_str).unwrap();
    assert_eq!(public_key, pk_de);

    //ciphertext serialization
    let m = G::S::from_u32(100u32);
    let r = G::S::random_scalar(&mut prng);

    let ctext = super::elgamal_encrypt(&base, &m, &r, &public_key);
    let json_str = serde_json::to_string(&ctext).unwrap();
    let ctext_de: ElGamalCiphertext<G> = serde_json::from_str(&json_str).unwrap();

    assert_eq!(ctext, ctext_de);
  }

  pub fn to_message_pack<G: Group>() {
    let mut prng = ChaChaRng::from_seed([0u8; 32]);
    let base = G::get_base();

    let (secret_key, public_key) = super::elgamal_key_gen::<_, G>(&mut prng, &base);

    //keys serialization
    let mut vec = vec![];
    secret_key.serialize(&mut rmp_serde::Serializer::new(&mut vec))
              .unwrap();
    let mut de = Deserializer::new(&vec[..]);
    let sk_de: ElGamalDecKey<G::S> = Deserialize::deserialize(&mut de).unwrap();
    assert_eq!(secret_key, sk_de);

    //public key serialization
    let mut vec = vec![];
    public_key.serialize(&mut rmp_serde::Serializer::new(&mut vec))
              .unwrap();
    let mut de = Deserializer::new(&vec[..]);
    let pk_de: ElGamalEncKey<G> = Deserialize::deserialize(&mut de).unwrap();
    assert_eq!(public_key, pk_de);

    //ciphertext serialization
    let m = G::S::from_u32(100u32);
    let r = G::S::random_scalar(&mut prng);

    let ctext = super::elgamal_encrypt(&base, &m, &r, &public_key);

    let mut vec = vec![];
    ctext.serialize(&mut rmp_serde::Serializer::new(&mut vec))
         .unwrap();

    let mut de = Deserializer::new(&vec[..]);
    let ctext_de: ElGamalCiphertext<G> = Deserialize::deserialize(&mut de).unwrap();
    assert_eq!(ctext, ctext_de);
  }
}

#[cfg(test)]
mod elgamal_over_groups_tests {
  use crate::basic_crypto::elgamal::elgamal_test;
<<<<<<< HEAD
  use curve25519_dalek::ristretto::RistrettoPoint;
  use algebra::bls12_381::{BLSG1, BLSG2, BLSGt};

  #[test]
  fn verification() {
    elgamal_test::verification::<RistrettoPoint>();
    elgamal_test::verification::<BLSG1>();
    elgamal_test::verification::<BLSG2>();
    elgamal_test::verification::<BLSGt>();
=======
  use algebra::bls12_381::{BLSGt, BLSScalar, BLSG1, BLSG2};
  use curve25519_dalek::ristretto::RistrettoPoint;
  use curve25519_dalek::scalar::Scalar;

  #[test]
  fn verification() {
    elgamal_test::verification::<Scalar, RistrettoPoint>();
    elgamal_test::verification::<BLSScalar, BLSG1>();
    elgamal_test::verification::<BLSScalar, BLSG2>();
    elgamal_test::verification::<BLSScalar, BLSGt>();
>>>>>>> 03ce7fe4
  }

  #[test]
  fn decrypt() {
<<<<<<< HEAD
    elgamal_test::decryption::<RistrettoPoint>();
    elgamal_test::decryption::<BLSG1>();
    elgamal_test::decryption::<BLSG2>();
    elgamal_test::decryption::<BLSGt>();
=======
    elgamal_test::decryption::<Scalar, RistrettoPoint>();
    elgamal_test::decryption::<BLSScalar, BLSG1>();
    elgamal_test::decryption::<BLSScalar, BLSG2>();
    elgamal_test::decryption::<BLSScalar, BLSGt>();
>>>>>>> 03ce7fe4
  }

  #[test]
  fn to_json() {
<<<<<<< HEAD
    elgamal_test::to_json::<RistrettoPoint>();
    elgamal_test::to_json::<BLSG1>();
    elgamal_test::to_json::<BLSG2>();
    elgamal_test::to_json::<BLSGt>();
=======
    elgamal_test::to_json::<Scalar, RistrettoPoint>();
    elgamal_test::to_json::<BLSScalar, BLSG1>();
    elgamal_test::to_json::<BLSScalar, BLSG2>();
    elgamal_test::to_json::<BLSScalar, BLSGt>();
>>>>>>> 03ce7fe4
  }

  #[test]
  fn to_message_pack() {
<<<<<<< HEAD
    elgamal_test::to_message_pack::<RistrettoPoint>();
    elgamal_test::to_message_pack::<BLSG1>();
    elgamal_test::to_message_pack::<BLSG2>();
    elgamal_test::to_message_pack::<BLSGt>();
=======
    elgamal_test::to_message_pack::<Scalar, RistrettoPoint>();
    elgamal_test::to_message_pack::<BLSScalar, BLSG1>();
    elgamal_test::to_message_pack::<BLSScalar, BLSG2>();
    elgamal_test::to_message_pack::<BLSScalar, BLSGt>();
  }
}

#[cfg(test)]
mod elgamal_over_jubjub_groups {
  use crate::basic_crypto::elgamal::elgamal_test;
  use algebra::jubjub::{JubjubGroup, JubjubScalar};

  #[test]
  fn verification_jubjub_group() {
    elgamal_test::verification::<JubjubScalar, JubjubGroup>();
  }

  #[test]
  fn decryption_jubjub_group() {
    elgamal_test::decryption::<JubjubScalar, JubjubGroup>();
  }

  #[test]
  fn to_json_jubjub_group() {
    elgamal_test::to_json::<JubjubScalar, JubjubGroup>();
  }

  #[test]
  fn to_message_pack_jubjub_group() {
    elgamal_test::to_message_pack::<JubjubScalar, JubjubGroup>();
>>>>>>> 03ce7fe4
  }
}<|MERGE_RESOLUTION|>--- conflicted
+++ resolved
@@ -1,7 +1,3 @@
-<<<<<<< HEAD
-use algebra::groups::{Group, Scalar};
-=======
->>>>>>> 03ce7fe4
 use crate::errors::ZeiError;
 use crate::serialization::ZeiFromToBytes;
 use algebra::groups::{Group, Scalar};
@@ -61,10 +57,10 @@
 
 /// I return an ElGamal ciphertext pair as (r*G, m*g + r*PK), where G is a curve base point
 pub fn elgamal_encrypt<G: Group>(base: &G,
-                                               m: &G::S,
-                                               r: &G::S,
-                                               pub_key: &ElGamalEncKey<G>)
-                                               -> ElGamalCiphertext<G> {
+                                 m: &G::S,
+                                 r: &G::S,
+                                 pub_key: &ElGamalEncKey<G>)
+                                 -> ElGamalCiphertext<G> {
   let e1 = base.mul(r);
   let e2 = base.mul(m).add(&(pub_key.0).mul(r));
 
@@ -73,10 +69,10 @@
 
 /// I verify that ctext encrypts m (ctext.e2 - ctext.e1 * sk = m* G)
 pub fn elgamal_verify<G: Group>(base: &G,
-                                              m: &G::S,
-                                              ctext: &ElGamalCiphertext<G>,
-                                              sec_key: &ElGamalDecKey<G::S>)
-                                              -> Result<(), ZeiError> {
+                                m: &G::S,
+                                ctext: &ElGamalCiphertext<G>,
+                                sec_key: &ElGamalDecKey<G::S>)
+                                -> Result<(), ZeiError> {
   if base.mul(m).add(&ctext.e1.mul(&sec_key.0)) == ctext.e2 {
     Ok(())
   } else {
@@ -86,46 +82,46 @@
 
 /// ElGamal decryption: Return group element
 pub fn elgamal_decrypt_elem<G: Group>(ctext: &ElGamalCiphertext<G>,
-                                                    sec_key: &ElGamalDecKey<G::S>)
-                                                    -> G {
+                                      sec_key: &ElGamalDecKey<G::S>)
+                                      -> G {
   ctext.e2.sub(&ctext.e1.mul(&sec_key.0))
 }
 
 /// I decrypt en ElGamal ciphertext on the exponent via brute force
 /// Return ZeiError::ElGamalDecryptionError if value is not in the range [0..2^32-1]
 pub fn elgamal_decrypt<G: Group>(base: &G,
-                                               ctext: &ElGamalCiphertext<G>,
-                                               sec_key: &ElGamalDecKey<G::S>)
-                                               -> Result<u64, ZeiError> {
+                                 ctext: &ElGamalCiphertext<G>,
+                                 sec_key: &ElGamalDecKey<G::S>)
+                                 -> Result<u64, ZeiError> {
   elgamal_decrypt_hinted::<G>(base, ctext, sec_key, 0, (u32::max_value() as u64) + 1)
 }
 
 /// I decrypt en ElGamal ciphertext on the exponent via brute force
 /// Return ZeiError::ElGamalDecryptionError if value is not in the range [0..2^32-1]
 pub fn elgamal_decrypt_as_scalar<G: Group>(base: &G,
-                                                         ctext: &ElGamalCiphertext<G>,
-                                                         sec_key: &ElGamalDecKey<G::S>)
-                                                         -> Result<G::S, ZeiError> {
+                                           ctext: &ElGamalCiphertext<G>,
+                                           sec_key: &ElGamalDecKey<G::S>)
+                                           -> Result<G::S, ZeiError> {
   Ok(G::S::from_u64(elgamal_decrypt(base, ctext, sec_key)?))
 }
 
 /// I decrypt en ElGamal ciphertext on the exponent via brute force in the range [lower_bound..upper_bound]
 /// Return ZeiError::ElGamalDecryptionError if value is not in the range.
 pub fn elgamal_decrypt_hinted<G: Group>(base: &G,
-                                                      ctext: &ElGamalCiphertext<G>,
-                                                      sec_key: &ElGamalDecKey<G::S>,
-                                                      lower_bound: u64,
-                                                      upper_bound: u64)
-                                                      -> Result<u64, ZeiError> {
+                                        ctext: &ElGamalCiphertext<G>,
+                                        sec_key: &ElGamalDecKey<G::S>,
+                                        lower_bound: u64,
+                                        upper_bound: u64)
+                                        -> Result<u64, ZeiError> {
   let encoded = elgamal_decrypt_elem(ctext, sec_key);
   brute_force::<G>(base, &encoded, lower_bound, upper_bound)
 }
 
 fn brute_force<G: Group>(base: &G,
-                                       encoded: &G,
-                                       lower_bound: u64,
-                                       upper_bound: u64)
-                                       -> Result<u64, ZeiError> {
+                         encoded: &G,
+                         lower_bound: u64,
+                         upper_bound: u64)
+                         -> Result<u64, ZeiError> {
   let mut b = base.mul(&G::S::from_u64(lower_bound));
   for i in lower_bound..upper_bound {
     if b == *encoded {
@@ -138,10 +134,6 @@
 
 #[cfg(test)]
 pub mod elgamal_test {
-<<<<<<< HEAD
-  use algebra::groups::{Group, Scalar};
-=======
->>>>>>> 03ce7fe4
   use crate::basic_crypto::elgamal::{ElGamalCiphertext, ElGamalDecKey, ElGamalEncKey};
   use crate::errors::ZeiError;
   use algebra::groups::{Group, Scalar};
@@ -272,9 +264,9 @@
 #[cfg(test)]
 mod elgamal_over_groups_tests {
   use crate::basic_crypto::elgamal::elgamal_test;
-<<<<<<< HEAD
+  use algebra::bls12_381::{BLSGt, BLSG1, BLSG2};
+  use algebra::jubjub::JubjubGroup;
   use curve25519_dalek::ristretto::RistrettoPoint;
-  use algebra::bls12_381::{BLSG1, BLSG2, BLSGt};
 
   #[test]
   fn verification() {
@@ -282,88 +274,33 @@
     elgamal_test::verification::<BLSG1>();
     elgamal_test::verification::<BLSG2>();
     elgamal_test::verification::<BLSGt>();
-=======
-  use algebra::bls12_381::{BLSGt, BLSScalar, BLSG1, BLSG2};
-  use curve25519_dalek::ristretto::RistrettoPoint;
-  use curve25519_dalek::scalar::Scalar;
-
-  #[test]
-  fn verification() {
-    elgamal_test::verification::<Scalar, RistrettoPoint>();
-    elgamal_test::verification::<BLSScalar, BLSG1>();
-    elgamal_test::verification::<BLSScalar, BLSG2>();
-    elgamal_test::verification::<BLSScalar, BLSGt>();
->>>>>>> 03ce7fe4
+    elgamal_test::verification::<JubjubGroup>();
   }
 
   #[test]
   fn decrypt() {
-<<<<<<< HEAD
     elgamal_test::decryption::<RistrettoPoint>();
     elgamal_test::decryption::<BLSG1>();
     elgamal_test::decryption::<BLSG2>();
     elgamal_test::decryption::<BLSGt>();
-=======
-    elgamal_test::decryption::<Scalar, RistrettoPoint>();
-    elgamal_test::decryption::<BLSScalar, BLSG1>();
-    elgamal_test::decryption::<BLSScalar, BLSG2>();
-    elgamal_test::decryption::<BLSScalar, BLSGt>();
->>>>>>> 03ce7fe4
+    elgamal_test::decryption::<JubjubGroup>();
   }
 
   #[test]
   fn to_json() {
-<<<<<<< HEAD
     elgamal_test::to_json::<RistrettoPoint>();
     elgamal_test::to_json::<BLSG1>();
     elgamal_test::to_json::<BLSG2>();
     elgamal_test::to_json::<BLSGt>();
-=======
-    elgamal_test::to_json::<Scalar, RistrettoPoint>();
-    elgamal_test::to_json::<BLSScalar, BLSG1>();
-    elgamal_test::to_json::<BLSScalar, BLSG2>();
-    elgamal_test::to_json::<BLSScalar, BLSGt>();
->>>>>>> 03ce7fe4
+    elgamal_test::to_json::<JubjubGroup>();
   }
 
   #[test]
   fn to_message_pack() {
-<<<<<<< HEAD
     elgamal_test::to_message_pack::<RistrettoPoint>();
     elgamal_test::to_message_pack::<BLSG1>();
     elgamal_test::to_message_pack::<BLSG2>();
     elgamal_test::to_message_pack::<BLSGt>();
-=======
-    elgamal_test::to_message_pack::<Scalar, RistrettoPoint>();
-    elgamal_test::to_message_pack::<BLSScalar, BLSG1>();
-    elgamal_test::to_message_pack::<BLSScalar, BLSG2>();
-    elgamal_test::to_message_pack::<BLSScalar, BLSGt>();
-  }
-}
-
-#[cfg(test)]
-mod elgamal_over_jubjub_groups {
-  use crate::basic_crypto::elgamal::elgamal_test;
-  use algebra::jubjub::{JubjubGroup, JubjubScalar};
-
-  #[test]
-  fn verification_jubjub_group() {
-    elgamal_test::verification::<JubjubScalar, JubjubGroup>();
-  }
-
-  #[test]
-  fn decryption_jubjub_group() {
-    elgamal_test::decryption::<JubjubScalar, JubjubGroup>();
-  }
-
-  #[test]
-  fn to_json_jubjub_group() {
-    elgamal_test::to_json::<JubjubScalar, JubjubGroup>();
-  }
-
-  #[test]
-  fn to_message_pack_jubjub_group() {
-    elgamal_test::to_message_pack::<JubjubScalar, JubjubGroup>();
->>>>>>> 03ce7fe4
+    elgamal_test::to_message_pack::<JubjubGroup>();
   }
 }
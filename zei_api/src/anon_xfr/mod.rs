use crate::anon_xfr::circuits::{
    AMultiXfrPubInputs, AMultiXfrWitness, PayeeSecret, PayerSecret,
};
use crate::anon_xfr::keys::AXfrKeyPair;
use crate::anon_xfr::proofs::{prove_xfr, verify_xfr};
use crate::anon_xfr::structs::{
    AXfrBody, AXfrProof, AnonBlindAssetRecord, OpenAnonBlindAssetRecord,
};
use crate::setup::{NodeParams, UserParams};
use crate::xfr::structs::{AssetType, OwnerMemo, ASSET_TYPE_LENGTH};
use algebra::bls12_381::{BLSScalar, BLS_SCALAR_LEN};
use algebra::groups::{Scalar, ScalarArithmetic};
use algebra::jubjub::{JubjubScalar, JUBJUB_SCALAR_LEN};
use crypto::basics::hybrid_encryption::{
    hybrid_decrypt_with_x25519_secret_key,
    //hybrid_encrypt_with_x25519_key,
    XSecretKey,
};
use crypto::basics::prf::PRF;
use itertools::Itertools;
use rand_core::{CryptoRng, RngCore};
use ruc::*;
use std::collections::HashMap;
use utils::errors::ZeiError;

pub mod bar_to_from_abar;
pub(crate) mod circuits;
pub mod keys;
pub mod merkle_tree;
pub(crate) mod proofs;
pub mod structs;

/// Build a anonymous transfer structure AXfrBody. It also returns randomized signature keys to sign the transfer,
/// * `rng` - pseudo-random generator.
/// * `params` - User parameters
/// * `inputs` - Open source asset records
/// * `outputs` - Description of output asset records.
pub fn gen_anon_xfr_body<R: CryptoRng + RngCore>(
    prng: &mut R,
    params: &UserParams,
    inputs: &[OpenAnonBlindAssetRecord],
    outputs: &[OpenAnonBlindAssetRecord],
    input_keypairs: &[AXfrKeyPair],
) -> Result<(AXfrBody, Vec<AXfrKeyPair>)> {
    // 1. check input correctness
    if inputs.is_empty() || outputs.is_empty() {
        return Err(eg!(ZeiError::AXfrProverParamsError));
    }
    check_inputs(inputs, input_keypairs).c(d!())?;
    check_asset_amount(inputs, outputs).c(d!())?;
    check_roots(inputs).c(d!())?;

    // 2. randomize input key pair with open_abar rand key
    let rand_input_keypairs = inputs
        .iter()
        .zip(input_keypairs.iter())
        .map(|(input, keypair)| keypair.randomize(&input.key_rand_factor))
        .collect_vec();

    // 3. build input witness infos
    let diversifiers: Vec<JubjubScalar> =
        inputs.iter().map(|_| JubjubScalar::random(prng)).collect();
    let nullifiers_and_signing_keys = inputs
        .iter()
        .zip(rand_input_keypairs.iter())
        .zip(diversifiers.iter())
        .map(|((input, keypair), diversifier)| {
            let mt_leaf_info = input.mt_leaf_info.as_ref().unwrap();
            (
                nullifier(&keypair, input.amount, &input.asset_type, mt_leaf_info.uid),
                keypair.pub_key().randomize(diversifier),
            )
        })
        .collect();

    // 4. build proof
    let payers_secrets = inputs
        .iter()
        .zip(rand_input_keypairs.iter())
        .zip(diversifiers.iter())
        .map(|((input, keypair), &diversifier)| {
            let mt_leaf_info = input.mt_leaf_info.as_ref().unwrap();
            PayerSecret {
                sec_key: keypair.get_secret_scalar(),
                diversifier,
                uid: mt_leaf_info.uid,
                amount: input.amount,
                asset_type: input.asset_type.as_scalar(),
                path: mt_leaf_info.path.clone(),
                blind: input.blind,
            }
        })
        .collect();
    let payees_secrets = outputs
        .iter()
        .map(|output| PayeeSecret {
            amount: output.amount,
            blind: output.blind,
            asset_type: output.asset_type.as_scalar(),
        })
        .collect();

    let secret_inputs = AMultiXfrWitness {
        payers_secrets,
        payees_secrets,
    };
    let proof = prove_xfr(prng, params, secret_inputs).c(d!())?;

    let diversified_key_pairs = rand_input_keypairs
        .iter()
        .zip(diversifiers.iter())
        .map(|(keypair, diversifier)| keypair.randomize(diversifier))
        .collect();

    let out_abars = outputs
        .iter()
        .map(|output| AnonBlindAssetRecord::from_oabar(output))
        .collect_vec();
    let out_memos: Result<Vec<OwnerMemo>> = outputs
        .iter()
        .map(|output| output.owner_memo.clone().c(d!(ZeiError::ParameterError)))
        .collect();

    let mt_info_temp = inputs[0].mt_leaf_info.as_ref().unwrap();
    Ok((
        AXfrBody {
            inputs: nullifiers_and_signing_keys,
            outputs: out_abars,
            proof: AXfrProof {
                snark_proof: proof,
                merkle_root: mt_info_temp.root,
                merkle_root_version: mt_info_temp.root_version,
            },
            owner_memos: out_memos.c(d!())?,
        },
        diversified_key_pairs,
    ))
}

/// Verifies an anonymous transfer structure AXfrBody.
/// * `params` - Verifier parameters
/// * `body` - Transfer structure to verify
/// * `accumulator` - candidate state of the accumulator. It must match body.proof.merkle_root, otherwise it returns ZeiError::AXfrVerification Error.
pub fn verify_anon_xfr_body(
    params: &NodeParams,
    body: &AXfrBody,
    merkle_root: &BLSScalar,
) -> Result<()> {
    if *merkle_root != body.proof.merkle_root {
        return Err(eg!(ZeiError::AXfrVerificationError));
    }
    let payees_commitments = body
        .outputs
        .iter()
        .map(|output| output.amount_type_commitment)
        .collect();
    let pub_inputs = AMultiXfrPubInputs {
        payers_inputs: body.inputs.clone(),
        payees_commitments,
        merkle_root: *merkle_root,
    };
    verify_xfr(params, &pub_inputs, &body.proof.snark_proof)
        .c(d!(ZeiError::AXfrVerificationError))
}

/// Check that inputs have mt witness and keypair matched pubkey
fn check_inputs(
    inputs: &[OpenAnonBlindAssetRecord],
    keypairs: &[AXfrKeyPair],
) -> Result<()> {
    if inputs.len() != keypairs.len() {
        return Err(eg!(ZeiError::ParameterError));
    }
    for (input, keypair) in inputs.iter().zip(keypairs.iter()) {
        if input.mt_leaf_info.is_none() || keypair.pub_key() != input.pub_key {
            return Err(eg!(ZeiError::ParameterError));
        }
    }
    Ok(())
}
/// Check that for each asset type total input amount == total output amount
fn check_asset_amount(
    inputs: &[OpenAnonBlindAssetRecord],
    outputs: &[OpenAnonBlindAssetRecord],
) -> Result<()> {
    let mut balances = HashMap::new();

    for record in inputs.iter() {
        if let Some(x) = balances.get_mut(&record.asset_type) {
            *x += record.amount as i128;
        } else {
            balances.insert(record.asset_type, record.amount as i128);
        }
    }

    for record in outputs.iter() {
        if let Some(x) = balances.get_mut(&record.asset_type) {
            *x -= record.amount as i128;
        } else {
            balances.insert(record.asset_type, -(record.amount as i128));
        }
    }

    for (_, &sum) in balances.iter() {
        if sum != 0i128 {
            return Err(eg!(ZeiError::XfrCreationAssetAmountError));
        }
    }

    Ok(())
}

/// Check that the merkle roots in input asset records are consistent
/// `inputs` is guaranteed to have at least one asset record
fn check_roots(inputs: &[OpenAnonBlindAssetRecord]) -> Result<()> {
    let root = inputs[0]
        .mt_leaf_info
        .as_ref()
        .c(d!(ZeiError::ParameterError))?
        .root;
    for input in inputs.iter().skip(1) {
        if input
            .mt_leaf_info
            .as_ref()
            .c(d!(ZeiError::ParameterError))?
            .root
            != root
        {
            return Err(eg!(ZeiError::AXfrVerificationError));
        }
    }
    Ok(())
}

/// Decrypts the owner memo
/// * `memo` - Owner memo to decrypt
/// * `dec_key` - Decryption key
/// * `abar` - Associated anonymous blind asset record to check memo info against.
/// Return Error if memo info does not match abar's commitment or public key
/// Return Ok(amount, asset_type, blinding) otherwise
pub fn decrypt_memo(
    memo: &OwnerMemo,
    dec_key: &XSecretKey,
    key_pair: &AXfrKeyPair,
    abar: &AnonBlindAssetRecord,
) -> Result<(u64, AssetType, BLSScalar, JubjubScalar)> {
    let plaintext = hybrid_decrypt_with_x25519_secret_key(&memo.lock, dec_key);
    if plaintext.len() != 8 + ASSET_TYPE_LENGTH + BLS_SCALAR_LEN + JUBJUB_SCALAR_LEN {
        return Err(eg!(ZeiError::ParameterError));
    }
    let amount = utils::u8_le_slice_to_u64(&plaintext[0..8]);
    let mut i = 8;
    let mut asset_type_array = [0u8; ASSET_TYPE_LENGTH];
    asset_type_array.copy_from_slice(&plaintext[i..i + ASSET_TYPE_LENGTH]);
    let asset_type = AssetType(asset_type_array);
    i += ASSET_TYPE_LENGTH;
    let blind = BLSScalar::from_bytes(&plaintext[i..i + BLS_SCALAR_LEN])
        .c(d!(ZeiError::ParameterError))?;
    i += BLS_SCALAR_LEN;
    let rand = JubjubScalar::from_bytes(&plaintext[i..i + JUBJUB_SCALAR_LEN])
        .c(d!(ZeiError::ParameterError))?;
    // verify abar's commitment
    crypto::basics::commitments::rescue::HashCommitment::new()
        .verify(
            &[BLSScalar::from_u64(amount), asset_type.as_scalar()],
            &blind,
            &abar.amount_type_commitment,
        )
        .c(d!())?;
    // verify abar's public key
    if key_pair.randomize(&rand).pub_key() != abar.public_key {
        return Err(eg!(ZeiError::InconsistentStructureError));
    }

    Ok((amount, asset_type, blind, rand))
}

fn nullifier(
    key_pair: &AXfrKeyPair,
    amount: u64,
    asset_type: &AssetType,
    uid: u64,
) -> BLSScalar {
    let pub_key = key_pair.pub_key();
    let pub_key_point = pub_key.as_jubjub_point();
    let pub_key_x = pub_key_point.get_x();
    let pub_key_y = pub_key_point.get_y();

    // TODO From<u128> for ZeiScalar and do let uid_amount = BLSScalar::from(amount as u128 + ((uid as u128) << 64));
    let pow_2_64 = BLSScalar::from_u64(u64::max_value()).add(&BLSScalar::from_u32(1));
    let uid_shifted = BLSScalar::from_u64(uid).mul(&pow_2_64);
    let uid_amount = uid_shifted.add(&BLSScalar::from_u64(amount));
    PRF::new().eval(
        &BLSScalar::from(&key_pair.get_secret_scalar()),
        &[uid_amount, asset_type.as_scalar(), pub_key_x, pub_key_y],
    )
}

#[cfg(test)]
mod tests {
    use crate::anon_xfr::keys::AXfrKeyPair;
    use crate::anon_xfr::merkle_tree::MerkleTree;
    use crate::anon_xfr::structs::{
        AXfrNote, AnonBlindAssetRecord, MTLeafInfo, MTNode, MTPath,
        OpenAnonBlindAssetRecord, OpenAnonBlindAssetRecordBuilder,
    };
    use crate::anon_xfr::{gen_anon_xfr_body, verify_anon_xfr_body};
    use crate::setup::{NodeParams, UserParams, DEFAULT_BP_NUM_GENS};
    use crate::xfr::structs::AssetType;
    use algebra::bls12_381::BLSScalar;
    use algebra::groups::{One, Scalar, ScalarArithmetic, Zero};
    use crypto::basics::hash::rescue::RescueInstance;
    use crypto::basics::hybrid_encryption::{XPublicKey, XSecretKey};
    use itertools::Itertools;
    use rand_chacha::ChaChaRng;
    use rand_core::SeedableRng;
    use rand_core::{CryptoRng, RngCore};
    use ruc::*;
    use utils::errors::ZeiError;

    #[test]
    fn test_anon_xfr() {
        let mut prng = ChaChaRng::from_seed([0u8; 32]);

        let user_params =
            UserParams::from_file_if_exists(1, 1, Some(1), DEFAULT_BP_NUM_GENS, None)
                .unwrap();

        let zero = BLSScalar::zero();
        let one = BLSScalar::one();
        let two = one.add(&one);

        //let amount = 10u64;
        let amount = 1 + prng.next_u64() % 100;

        let asset_type = AssetType::from_identical_byte(0);

        // simulate input abar
        let (oabar, keypair_in, dec_key_in, _) =
            gen_oabar_and_keys(&mut prng, amount, asset_type);
        let abar = AnonBlindAssetRecord::from_oabar(&oabar);
        assert_eq!(keypair_in.pub_key(), *oabar.pub_key_ref());
        let rand_keypair_in = keypair_in.randomize(&oabar.get_key_rand_factor());
        assert_eq!(rand_keypair_in.pub_key(), abar.public_key);

        let owner_memo = oabar.get_owner_memo().unwrap();

        // simulate merklee tree state
        let rand_pk_in = rand_keypair_in.pub_key();
        let node = MTNode {
            siblings1: one,
            siblings2: two,
            is_left_child: 0u8,
            is_right_child: 1u8,
        };
        let hash = RescueInstance::new();
        let rand_pk_in_jj = rand_pk_in.as_jubjub_point();
        let pk_in_hash = hash.rescue_hash(&[
            rand_pk_in_jj.get_x(),
            rand_pk_in_jj.get_y(),
            zero,
            zero,
        ])[0];
        let leaf = hash.rescue_hash(&[
            /*uid=*/ two,
            oabar.compute_commitment(),
            pk_in_hash,
            zero,
        ])[0];
        let merkle_root = hash
            .rescue_hash(&[/*sib1[0]=*/ one, /*sib2[0]=*/ two, leaf, zero])[0];
        let mt_leaf_info = MTLeafInfo {
            path: MTPath { nodes: vec![node] },
            root: merkle_root,
            uid: 2,
            root_version: 0,
        };

        // output keys
        let keypair_out = AXfrKeyPair::generate(&mut prng);
        let dec_key_out = XSecretKey::new(&mut prng);
        let enc_key_out = XPublicKey::from(&dec_key_out);

        let (body, merkle_root, key_pairs) = {
            // prover scope
            // 1. open abar
            let oabar_in = OpenAnonBlindAssetRecordBuilder::from_abar(
                &abar,
                owner_memo,
                &keypair_in,
                &dec_key_in,
            )
            .unwrap()
            .mt_leaf_info(mt_leaf_info)
            .build()
            .unwrap();
            assert_eq!(amount, oabar_in.get_amount());
            assert_eq!(asset_type, oabar_in.get_asset_type());
            assert_eq!(keypair_in.pub_key(), oabar_in.pub_key);

            let oabar_out = OpenAnonBlindAssetRecordBuilder::new()
                .amount(amount)
                .asset_type(asset_type)
                .pub_key(keypair_out.pub_key())
                .finalize(&mut prng, &enc_key_out)
                .unwrap()
                .build()
                .unwrap();

            let (body, key_pairs) = gen_anon_xfr_body(
                &mut prng,
                &user_params,
                &[oabar_in],
                &[oabar_out],
                &[keypair_in],
            )
            .unwrap();
            (body, merkle_root, key_pairs)
<<<<<<< HEAD
        };
        {
            // owner scope
            let oabar = OpenAnonBlindAssetRecordBuilder::from_abar(
                &body.outputs[0],
                body.owner_memos[0].clone(),
                &keypair_out,
                &dec_key_out,
            )
            .unwrap()
            .build()
            .unwrap();
            let rand_pk = keypair_out
                .pub_key()
                .randomize(&oabar.get_key_rand_factor());
            assert_eq!(amount, oabar.get_amount());
            assert_eq!(asset_type, oabar.get_asset_type());
            assert_eq!(rand_pk, body.outputs[0].public_key);
        }
        {
            // verifier scope
            let verifier_params = NodeParams::from(user_params);
            assert!(verify_anon_xfr_body(&verifier_params, &body, &merkle_root).is_ok());

            let note = AXfrNote::generate_note_from_body(body, key_pairs).unwrap();
            assert!(note.verify().is_ok())
        }
    }

    // outputs &mut merkle tree (wrap it in an option merkle tree, not req)
    fn build_new_merkle_tree(n: i32) -> Result<MerkleTree> {
        // add 6/7 abar and populate and then retrieve values
        let mut mt = MerkleTree::new();

        let mut prng = ChaChaRng::from_seed([0u8; 32]);

        let key_pair = AXfrKeyPair::generate(&mut prng);

        let mut abar = AnonBlindAssetRecord {
            amount_type_commitment: BLSScalar::random(&mut prng),
            public_key: key_pair.pub_key(),
        };

        let _ = mt.add_abar(&abar)?;
        mt.commit()?;

        for _i in 0..n - 1 {
            abar = AnonBlindAssetRecord {
                amount_type_commitment: BLSScalar::random(&mut prng),
                public_key: key_pair.pub_key(),
            };

            let _ = mt.add_abar(&abar)?;
            mt.commit()?;
        }

        Ok(mt)
    }

    //new test with actual merkle tree
    #[test]
    fn test_new_anon_xfr() {
        let mut prng = ChaChaRng::from_seed([0u8; 32]);

        //println!("{:?}", SystemTime::now());
        let user_params =
            UserParams::from_file_if_exists(1, 1, Some(41), DEFAULT_BP_NUM_GENS, None)
                .unwrap();
        //println!("{:?}", SystemTime::now());

        let amount = 10u64;
        let asset_type = AssetType::from_identical_byte(10);

        // simulate input abar
        let (oabar, keypair_in, dec_key_in, _) =
            gen_oabar_and_keys(&mut prng, amount, asset_type);
        let abar = AnonBlindAssetRecord::from_oabar(&oabar);
        assert_eq!(keypair_in.pub_key(), *oabar.pub_key_ref());
        let rand_keypair_in = keypair_in.randomize(&oabar.get_key_rand_factor());
        assert_eq!(rand_keypair_in.pub_key(), abar.public_key);

        let owner_memo = oabar.get_owner_memo().unwrap();

        let mut mt = build_new_merkle_tree(5).unwrap();

        let abar = AnonBlindAssetRecord::from_oabar(&oabar);
        let uid = mt.add_abar(&abar).unwrap();
        let _ = mt.commit();
        let mt_leaf_info = mt.get_mt_leaf_info(uid).unwrap();
        assert_eq!(mt.get_latest_hash(), mt_leaf_info.root);

        // output keys
        let keypair_out = AXfrKeyPair::generate(&mut prng);
        let dec_key_out = XSecretKey::new(&mut prng);
        let enc_key_out = XPublicKey::from(&dec_key_out);

        let (body, _merkle_root, key_pairs) = {
            // prover scope
            // 1. open abar
            let oabar_in = OpenAnonBlindAssetRecordBuilder::from_abar(
                &abar,
                owner_memo,
                &keypair_in,
                &dec_key_in,
            )
            .unwrap()
            .mt_leaf_info(mt_leaf_info.clone())
            .build()
            .unwrap();
            assert_eq!(amount, oabar_in.get_amount());
            assert_eq!(asset_type, oabar_in.get_asset_type());
            assert_eq!(keypair_in.pub_key(), oabar_in.pub_key);

            let oabar_out = OpenAnonBlindAssetRecordBuilder::new()
                .amount(amount)
                .asset_type(asset_type)
                .pub_key(keypair_out.pub_key())
                .finalize(&mut prng, &enc_key_out)
                .unwrap()
                .build()
                .unwrap();

            let (body, key_pairs) = gen_anon_xfr_body(
                &mut prng,
                &user_params,
                &[oabar_in],
                &[oabar_out],
                &[keypair_in],
            )
            .unwrap();
            (body, mt_leaf_info.root.clone(), key_pairs)
=======
>>>>>>> 0ca84ee9
        };
        {
            // owner scope
            let oabar = OpenAnonBlindAssetRecordBuilder::from_abar(
                &body.outputs[0],
                body.owner_memos[0].clone(),
                &keypair_out,
                &dec_key_out,
            )
            .unwrap()
            .build()
            .unwrap();
            let rand_pk = keypair_out
                .pub_key()
                .randomize(&oabar.get_key_rand_factor());
            assert_eq!(amount, oabar.get_amount());
            assert_eq!(asset_type, oabar.get_asset_type());
            assert_eq!(rand_pk, body.outputs[0].public_key);
        }
        {
            let mut hash = {
                let hasher = RescueInstance::new();
                let pk_hash = hasher.rescue_hash(&[
                    abar.public_key.0.point_ref().get_x(),
                    abar.public_key.0.point_ref().get_y(),
                    BLSScalar::zero(),
                    BLSScalar::zero(),
                ])[0];

                hasher.rescue_hash(&[
                    BLSScalar::from_u64(uid),
                    abar.amount_type_commitment,
                    pk_hash,
                    BLSScalar::zero(),
                ])[0]
            };
            let hasher = RescueInstance::new();
            for i in mt_leaf_info.path.nodes.iter().rev() {
                if i.is_left_child == 1u8 {
                    hash = hasher.rescue_hash(&[
                        hash,
                        i.siblings1,
                        i.siblings2,
                        BLSScalar::zero(),
                    ])[0];
                } else if i.is_right_child == 1u8 {
                    hash = hasher.rescue_hash(&[
                        i.siblings1,
                        i.siblings2,
                        hash,
                        BLSScalar::zero(),
                    ])[0];
                } else {
                    hash = hasher.rescue_hash(&[
                        i.siblings1,
                        hash,
                        i.siblings2,
                        BLSScalar::zero(),
                    ])[0];
                }
            }
            assert_eq!(hash, mt.get_latest_hash());
        }
        {
            // verifier scope
            let verifier_params = NodeParams::from(user_params);
<<<<<<< HEAD
            let t = verify_anon_xfr_body(&verifier_params, &body, &mt.get_latest_hash());
            println!("{:?}", t);
            assert!(t.is_ok());
=======
            assert!(verify_anon_xfr_body(&verifier_params, &body, &merkle_root).is_ok());
>>>>>>> 0ca84ee9

            let note = AXfrNote::generate_note_from_body(body, key_pairs).unwrap();
            assert!(note.verify().is_ok())
        }
    }
    /*
    //new test with actual merkle tree with different amount
    #[test]
    fn test_2_new_anon_xfr() {
        let mut prng = ChaChaRng::from_seed([0u8; 32]);

        let user_params =
            UserParams::from_file_if_exists(1, 1, Some(1), DEFAULT_BP_NUM_GENS, None)
                .unwrap();

        let zero = BLSScalar::zero();
        let one = BLSScalar::one();
        let two = one.add(&one);

        let amount = 20u64;
        let asset_type = AssetType::from_identical_byte(0);

        // simulate input abar
        let (oabar, keypair_in, dec_key_in, _) =
            gen_oabar_and_keys(&mut prng, amount, asset_type);
        let abar = AnonBlindAssetRecord::from_oabar(&oabar);
        assert_eq!(keypair_in.pub_key(), *oabar.pub_key_ref());
        let rand_keypair_in = keypair_in.randomize(&oabar.get_key_rand_factor());
        assert_eq!(rand_keypair_in.pub_key(), abar.public_key);

        let owner_memo = oabar.get_owner_memo().unwrap();

        // simulate merklee tree state
        let rand_pk_in = rand_keypair_in.pub_key();
        //let mt = MerkleTree::new();
        let mut mt = build_new_merkle_tree();

        let hash = RescueInstance::new();
        let rand_pk_in_jj = rand_pk_in.as_jubjub_point();
        let pk_in_hash = hash.rescue_hash(&[
            rand_pk_in_jj.get_x(),
            rand_pk_in_jj.get_y(),
            zero,
            zero,
        ])[0];
        let leaf = hash.rescue_hash(&[
            /*uid=*/ two,
            oabar.compute_commitment(),
            pk_in_hash,
            zero,
        ])[0];
        let merkle_root = hash
            .rescue_hash(&[/*sib1[0]=*/ one, /*sib2[0]=*/ two, leaf, zero])[0];
        let mt_leaf_info = MTLeafInfo {
            path: MTPath { nodes: vec![node] },
            root: merkle_root,
            uid: 2,
            root_version: 0,
        };

        // output keys
        let keypair_out = AXfrKeyPair::generate(&mut prng);
        let dec_key_out = XSecretKey::new(&mut prng);
        let enc_key_out = XPublicKey::from(&dec_key_out);

        let (body, merkle_root, key_pairs) = {
            // prover scope
            // 1. open abar
            let oabar_in = OpenAnonBlindAssetRecordBuilder::from_abar(
                &abar,
                owner_memo,
                &keypair_in,
                &dec_key_in,
            )
            .unwrap()
            .mt_leaf_info(mt_leaf_info)
            .build()
            .unwrap();
            assert_eq!(amount, oabar_in.get_amount());
            assert_eq!(asset_type, oabar_in.get_asset_type());
            assert_eq!(keypair_in.pub_key(), oabar_in.pub_key);

            let oabar_out = OpenAnonBlindAssetRecordBuilder::new()
                .amount(amount)
                .asset_type(asset_type)
                .pub_key(keypair_out.pub_key())
                .finalize(&mut prng, &enc_key_out)
                .unwrap()
                .build()
                .unwrap();

            let (body, key_pairs) = gen_anon_xfr_body(
                &mut prng,
                &user_params,
                &[oabar_in],
                &[oabar_out],
                &[keypair_in],
            )
            .unwrap();
            (body, merkle_root, key_pairs)
        };
        {
            // owner scope
            let oabar = OpenAnonBlindAssetRecordBuilder::from_abar(
                &body.outputs[0],
                body.owner_memos[0].clone(),
                &keypair_out,
                &dec_key_out,
            )
            .unwrap()
            .build()
            .unwrap();
            let rand_pk = keypair_out
                .pub_key()
                .randomize(&oabar.get_key_rand_factor());
            assert_eq!(amount, oabar.get_amount());
            assert_eq!(asset_type, oabar.get_asset_type());
            assert_eq!(rand_pk, body.outputs[0].public_key);
        }
        {
            // verifier scope
            let verifier_params = NodeParams::from(user_params);
            assert!(verify_anon_xfr_body(&verifier_params, &body, &merkle_root).is_ok());

            let note = AXfrNote::generate_note_from_body(body, key_pairs).unwrap();
            assert!(note.verify().is_ok())
        }
    }*/

    #[test]
    fn test_anon_xfr_multi_assets() {
        let mut prng = ChaChaRng::from_seed([0u8; 32]);
        let n_payers = 3;
        let n_payees = 3;
        let user_params = UserParams::from_file_if_exists(
            n_payers,
            n_payees,
            Some(1),
            DEFAULT_BP_NUM_GENS,
            None,
        )
        .unwrap();

        let zero = BLSScalar::zero();
        let one = BLSScalar::one();

        // simulate input abars
        let amounts_in = vec![10u64, 20u64, 30u64];
        let asset_types_in = vec![
            AssetType::from_identical_byte(0),
            AssetType::from_identical_byte(1),
            AssetType::from_identical_byte(0),
        ];
        let mut in_abars = vec![];
        let mut in_keypairs = vec![];
        let mut in_dec_keys = vec![];
        let mut in_owner_memos = vec![];
        for i in 0..n_payers {
            let (oabar, keypair, dec_key, _) =
                gen_oabar_and_keys(&mut prng, amounts_in[i], asset_types_in[i]);
            let abar = AnonBlindAssetRecord::from_oabar(&oabar);
            let owner_memo = oabar.get_owner_memo().unwrap();
            in_abars.push(abar);
            in_keypairs.push(keypair);
            in_dec_keys.push(dec_key);
            in_owner_memos.push(owner_memo);
        }
        // simulate merklee tree state
        let hash = RescueInstance::new();
        let leafs: Vec<BLSScalar> = in_abars
            .iter()
            .enumerate()
            .map(|(uid, in_abar)| {
                let rand_pk_in_jj = in_abar.public_key.as_jubjub_point();
                let pk_in_hash = hash.rescue_hash(&[
                    rand_pk_in_jj.get_x(),
                    rand_pk_in_jj.get_y(),
                    zero,
                    zero,
                ])[0];
                hash.rescue_hash(&[
                    BLSScalar::from_u32(uid as u32),
                    in_abar.amount_type_commitment,
                    pk_in_hash,
                    zero,
                ])[0]
            })
            .collect();
        let node0 = MTNode {
            siblings1: leafs[1],
            siblings2: leafs[2],
            is_left_child: 1u8,
            is_right_child: 0u8,
        };
        let node1 = MTNode {
            siblings1: leafs[0],
            siblings2: leafs[2],
            is_left_child: 0u8,
            is_right_child: 0u8,
        };
        let node2 = MTNode {
            siblings1: leafs[0],
            siblings2: leafs[1],
            is_left_child: 0u8,
            is_right_child: 1u8,
        };
        let nodes = vec![node0, node1, node2];
        let merkle_root = hash.rescue_hash(&[leafs[0], leafs[1], leafs[2], zero])[0];

        // output keys, amounts, asset_types
        let (keypairs_out, dec_keys_out, enc_keys_out) = gen_keys(&mut prng, n_payees);
        let amounts_out = vec![7u64, 40u64, 13u64];
        let asset_types_out = vec![
            AssetType::from_identical_byte(1),
            AssetType::from_identical_byte(0),
            AssetType::from_identical_byte(1),
        ];
        let mut outputs = vec![];
        for i in 0..n_payees {
            outputs.push(
                OpenAnonBlindAssetRecordBuilder::new()
                    .amount(amounts_out[i])
                    .asset_type(asset_types_out[i])
                    .pub_key(keypairs_out[i].pub_key())
                    .finalize(&mut prng, &enc_keys_out[i])
                    .unwrap()
                    .build()
                    .unwrap(),
            );
        }

        let (body, merkle_root) = {
            // prover scope
            let mut open_abars_in: Vec<OpenAnonBlindAssetRecord> = (0..n_payers)
                .map(|uid| {
                    let mt_leaf_info = MTLeafInfo {
                        path: MTPath {
                            nodes: vec![nodes[uid].clone()],
                        },
                        root: merkle_root,
                        uid: uid as u64,
                        root_version: 0,
                    };
                    let open_abar_in = OpenAnonBlindAssetRecordBuilder::from_abar(
                        &in_abars[uid],
                        in_owner_memos[uid].clone(),
                        &in_keypairs[uid],
                        &in_dec_keys[uid],
                    )
                    .unwrap()
                    .mt_leaf_info(mt_leaf_info)
                    .build()
                    .unwrap();
                    assert_eq!(amounts_in[uid], open_abar_in.amount);
                    assert_eq!(asset_types_in[uid], open_abar_in.asset_type);
                    open_abar_in
                })
                .collect();

            let open_abars_out = (0..n_payees)
                .map(|i| {
                    OpenAnonBlindAssetRecordBuilder::new()
                        .amount(amounts_out[i])
                        .asset_type(asset_types_out[i])
                        .pub_key(keypairs_out[i].pub_key())
                        .finalize(&mut prng, &enc_keys_out[i])
                        .unwrap()
                        .build()
                        .unwrap()
                })
                .collect_vec();

            // empty inputs/outputs
            err_eq!(
                ZeiError::AXfrProverParamsError,
                gen_anon_xfr_body(&mut prng, &user_params, &[], &open_abars_out, &[])
                    .unwrap_err(),
            );
            err_eq!(
                ZeiError::AXfrProverParamsError,
                gen_anon_xfr_body(
                    &mut prng,
                    &user_params,
                    &open_abars_in,
                    &[],
                    &in_keypairs
                )
                .unwrap_err(),
            );
            // invalid inputs/outputs
            open_abars_in[0].amount += 1;
            assert!(gen_anon_xfr_body(
                &mut prng,
                &user_params,
                &open_abars_in,
                &open_abars_out,
                &in_keypairs
            )
            .is_err());
            open_abars_in[0].amount -= 1;
            // inconsistent roots
            let mut mt_info = open_abars_in[0].mt_leaf_info.clone().unwrap();
            mt_info.root.add_assign(&one);
            open_abars_in[0].mt_leaf_info = Some(mt_info);
            assert!(gen_anon_xfr_body(
                &mut prng,
                &user_params,
                &open_abars_in,
                &open_abars_out,
                &in_keypairs
            )
            .is_err());
            let mut mt_info = open_abars_in[0].mt_leaf_info.clone().unwrap();
            mt_info.root.sub_assign(&one);
            open_abars_in[0].mt_leaf_info = Some(mt_info);

            let (body, _) = gen_anon_xfr_body(
                &mut prng,
                &user_params,
                &open_abars_in,
                &open_abars_out,
                &in_keypairs,
            )
            .unwrap();
            (body, merkle_root)
        };
        {
            // owner scope
            for i in 0..n_payees {
                let oabar_out = OpenAnonBlindAssetRecordBuilder::from_abar(
                    &body.outputs[i],
                    body.owner_memos[i].clone(),
                    &keypairs_out[i],
                    &dec_keys_out[i],
                )
                .unwrap()
                .build()
                .unwrap();
                let rand_pk = keypairs_out[i]
                    .pub_key()
                    .randomize(&oabar_out.key_rand_factor);
                assert_eq!(amounts_out[i], oabar_out.amount);
                assert_eq!(asset_types_out[i], oabar_out.asset_type);
                assert_eq!(rand_pk, body.outputs[i].public_key);
            }
        }
        {
            // verifier scope
            let verifier_params = NodeParams::from(user_params);
            // inconsistent merkle roots
            assert!(verify_anon_xfr_body(&verifier_params, &body, &zero).is_err());
            assert!(verify_anon_xfr_body(&verifier_params, &body, &merkle_root).is_ok());
        }
    }

    fn gen_keys<R: CryptoRng + RngCore>(
        prng: &mut R,
        n: usize,
    ) -> (Vec<AXfrKeyPair>, Vec<XSecretKey>, Vec<XPublicKey>) {
        let keypairs_in: Vec<AXfrKeyPair> =
            (0..n).map(|_| AXfrKeyPair::generate(prng)).collect();

        let dec_keys_in: Vec<XSecretKey> =
            (0..n).map(|_| XSecretKey::new(prng)).collect();
        let enc_keys_in: Vec<XPublicKey> = dec_keys_in
            .iter()
            .map(|dec_key| XPublicKey::from(dec_key))
            .collect();
        (keypairs_in, dec_keys_in, enc_keys_in)
    }

    fn gen_oabar_and_keys<R: CryptoRng + RngCore>(
        prng: &mut R,
        amount: u64,
        asset_type: AssetType,
    ) -> (
        OpenAnonBlindAssetRecord,
        AXfrKeyPair,
        XSecretKey,
        XPublicKey,
    ) {
        let keypair = AXfrKeyPair::generate(prng);
        let dec_key = XSecretKey::new(prng);
        let enc_key = XPublicKey::from(&dec_key);
        let oabar = OpenAnonBlindAssetRecordBuilder::new()
            .amount(amount)
            .asset_type(asset_type)
            .pub_key(keypair.pub_key())
            .finalize(prng, &enc_key)
            .unwrap()
            .build()
            .unwrap();
        (oabar, keypair, dec_key, enc_key)
    }
}<|MERGE_RESOLUTION|>--- conflicted
+++ resolved
@@ -416,7 +416,6 @@
             )
             .unwrap();
             (body, merkle_root, key_pairs)
-<<<<<<< HEAD
         };
         {
             // owner scope
@@ -548,8 +547,6 @@
             )
             .unwrap();
             (body, mt_leaf_info.root.clone(), key_pairs)
-=======
->>>>>>> 0ca84ee9
         };
         {
             // owner scope
@@ -616,13 +613,9 @@
         {
             // verifier scope
             let verifier_params = NodeParams::from(user_params);
-<<<<<<< HEAD
             let t = verify_anon_xfr_body(&verifier_params, &body, &mt.get_latest_hash());
             println!("{:?}", t);
             assert!(t.is_ok());
-=======
-            assert!(verify_anon_xfr_body(&verifier_params, &body, &merkle_root).is_ok());
->>>>>>> 0ca84ee9
 
             let note = AXfrNote::generate_note_from_body(body, key_pairs).unwrap();
             assert!(note.verify().is_ok())

--- conflicted
+++ resolved
@@ -10,10 +10,7 @@
 crate-type = ["rlib"]
 
 [dependencies]
-<<<<<<< HEAD
 aes-ctr = "0.5.0"
-=======
->>>>>>> 9951a036
 algebra = { path = "../algebra" }
 num-bigint = { version = "0.3.0", features = ["rand"] }
 bulletproofs = { package = "bulletproofs", git = "ssh://git@github.com/FindoraNetwork/bulletproofs", branch = "batch_verification", features = ["yoloproofs"] }
@@ -29,16 +26,9 @@
 serde_derive = "1.0"
 sha2 = "0.9.0"
 utils = {path = "../utils" }
-<<<<<<< HEAD
-x25519-dalek = "0.6"
+x25519-dalek = "1.1"
 ruc = { git = "https://github.com/FindoraNetwork/RUC.git", branch = "master" }
 wasm-bindgen = { version = "0.2.50", features = ["serde-serialize"]  }
-=======
-x25519-dalek = "1.1"
-ruc = { git = "https://github.com/FindoraNetwork/RUC.git", branch = "master" }
-
-aes-ctr = "0.5.0"
->>>>>>> 9951a036
 
 [dev-dependencies]
 bit-array = "0.4.3"

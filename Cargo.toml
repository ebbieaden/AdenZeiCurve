[package]
name = "zei"
version = "0.0.1"
authors = ["efe"]
edition = "2018"
description = "Zei: Confidential Payments for Accounts"

[lib]
name = "zei"
crate-type = ["rlib"]

[dependencies]
rand_chacha = "0.1.1"
num-traits = "0.2"
num-bigint = "0.2.2"
rand = "0.6"
rand_04 = {package= "rand", version = "0.4"}
curve25519-dalek = { version =  "1.0", features = ["serde"] }
ed25519-dalek = "0.9.1"
bulletproofs =  "1.0"
merlin = "1.0"
serde = "1.0"
serde_derive = "1.0"
serde_json = "1.0"
sodiumoxide = "0.2.0"
<<<<<<< HEAD
blake2 = "0.8.0"
hex = "0.3.2"
pairing = "0.14.2"
bn = {path = "/home/fernando/eian/tmp/pairing/bn"}
rustc-serialize = "0.3"
=======
sha2 = "0.8.0"
itertools = "0.8.0"
rmp-serde = "0.13.7"
>>>>>>> cf4d47d9

[dev-dependencies]
criterion = "0.2"

[[bench]]
name = "zei_benchmarks"
harness = false

[features]
default = ["std", "u64_backend"]
std = ["curve25519-dalek/std"]
alloc = ["curve25519-dalek/alloc"]
nightly = ["curve25519-dalek/nightly", "rand/nightly"]
u64_backend = ["curve25519-dalek/u64_backend"]
u32_backend = ["curve25519-dalek/u32_backend"]
avx2_backend = ["curve25519-dalek/avx2_backend"]<|MERGE_RESOLUTION|>--- conflicted
+++ resolved
@@ -23,17 +23,14 @@
 serde_derive = "1.0"
 serde_json = "1.0"
 sodiumoxide = "0.2.0"
-<<<<<<< HEAD
+sha2 = "0.8.0"
+itertools = "0.8.0"
+rmp-serde = "0.13.7"
 blake2 = "0.8.0"
 hex = "0.3.2"
 pairing = "0.14.2"
 bn = {path = "/home/fernando/eian/tmp/pairing/bn"}
 rustc-serialize = "0.3"
-=======
-sha2 = "0.8.0"
-itertools = "0.8.0"
-rmp-serde = "0.13.7"
->>>>>>> cf4d47d9
 
 [dev-dependencies]
 criterion = "0.2"
